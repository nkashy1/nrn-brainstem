--- conflicted
+++ resolved
@@ -10,7 +10,7 @@
     "test": "./node_modules/.bin/mocha"
   },
   "bin": {
-      "nrn-brainstem-deploy": "./deploy.js"
+    "nrn-brainstem-deploy": "./deploy.js"
   },
   "dependencies": {
     "async": "^2.6.0",
@@ -24,12 +24,8 @@
     "eslint-config-airbnb-base": "^12.1.0",
     "eslint-plugin-import": "^2.7.0",
     "ganache-cli": "^6.1.0",
-<<<<<<< HEAD
-    "ganache-core": "^2.1.0",
     "jsdoc": "^3.5.5",
-=======
     "ganache-core": "^2.2.1",
->>>>>>> d0071745
     "mocha": "^5.1.1",
     "prettier": "1.12.1"
   }
